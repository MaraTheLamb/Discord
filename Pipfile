[[source]]
url = "https://pypi.python.org/simple"
verify_ssl = true
name = "pypi"

[packages]
discord = {file = "https://github.com/Rapptz/discord.py/archive/rewrite.zip", egg = "discord.py[voice]"}
dulwich = "*"
multidict = "*"
sympy = "*"
aiodns = "*"
logmatic-python = "*"
aiohttp = "<2.3.0,>=2.0.0"
websockets = ">=4.0,<5.0"
<<<<<<< HEAD
pyyaml = "*"
=======
yarl = "==1.1.1"
>>>>>>> d641ca86

[dev-packages]
"flake8" = "*"
"flake8-bugbear" = "*"
"flake8-bandit" = "*"
"flake8-import-order" = "*"
"flake8-tidy-imports" = "*"
"flake8-todo" = "*"
"flake8-string-format" = "*"
safety = "*"
dodgy = "*"
requests = "*"

[requires]
python_version = "3.6"

[scripts]
start = "python -m bot"
build = "docker build -t pythondiscord/bot:latest -f docker/Dockerfile ."
push = "docker push pythondiscord/bot:latest"
buildbase = "docker build -t pythondiscord/bot-base:latest -f docker/Dockerfile.base ."
pushbase = "docker push pythondiscord/bot-base:latest"<|MERGE_RESOLUTION|>--- conflicted
+++ resolved
@@ -12,11 +12,8 @@
 logmatic-python = "*"
 aiohttp = "<2.3.0,>=2.0.0"
 websockets = ">=4.0,<5.0"
-<<<<<<< HEAD
 pyyaml = "*"
-=======
 yarl = "==1.1.1"
->>>>>>> d641ca86
 
 [dev-packages]
 "flake8" = "*"
