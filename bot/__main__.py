import logging
import os
import socket

from aiohttp import AsyncResolver, ClientSession, TCPConnector
from discord import Game
from discord.ext.commands import AutoShardedBot, when_mentioned_or

<<<<<<< HEAD
from bot.constants import DEBUG_MODE
from bot.formatter import Formatter

=======
from bot.constants import CLICKUP_KEY, DEBUG_MODE
from bot.formatter import Formatter

log = logging.getLogger(__name__)
>>>>>>> 52242ecd

bot = AutoShardedBot(
    command_prefix=when_mentioned_or(
        "self.", "bot."
    ),
    activity=Game(
        name="Help: bot.help()"
    ),
    help_attrs={
        "name": "help()",
        "aliases": ["help"]
    },
    formatter=Formatter(),
    case_insensitive=True
)

# Global aiohttp session for all cogs - uses asyncio for DNS resolution instead of threads, so we don't *spam threads*
if DEBUG_MODE:
    bot.http_session = ClientSession(
        connector=TCPConnector(
            resolver=AsyncResolver(),
<<<<<<< HEAD
            family=socket.AF_INET,
=======
            family=socket.AF_INET,  # Force aiohttp to use AF_INET if this is a local session. Prevents crashes.
>>>>>>> 52242ecd
            verify_ssl=False,
        )
    )
else:
    bot.http_session = ClientSession(connector=TCPConnector(resolver=AsyncResolver()))

# Internal/debug
bot.load_extension("bot.cogs.logging")
bot.load_extension("bot.cogs.security")
bot.load_extension("bot.cogs.events")


# Commands, etc
bot.load_extension("bot.cogs.bot")
bot.load_extension("bot.cogs.cogs")

# Local setups usually don't have the clickup key set,
# and loading the cog would simply spam errors in the console.
if CLICKUP_KEY is not None:
    bot.load_extension("bot.cogs.clickup")
else:
    log.warning("`CLICKUP_KEY` not set in the environment, not loading the ClickUp cog.")

bot.load_extension("bot.cogs.deployment")
bot.load_extension("bot.cogs.eval")
bot.load_extension("bot.cogs.fun")
bot.load_extension("bot.cogs.hiphopify")
<<<<<<< HEAD
# bot.load_extension("bot.cogs.math")
bot.load_extension("bot.cogs.snakes")
=======
>>>>>>> 52242ecd
bot.load_extension("bot.cogs.tags")
bot.load_extension("bot.cogs.verification")

bot.run(os.environ.get("BOT_TOKEN"))

bot.http_session.close()  # Close the aiohttp session when the bot finishes running<|MERGE_RESOLUTION|>--- conflicted
+++ resolved
@@ -6,16 +6,10 @@
 from discord import Game
 from discord.ext.commands import AutoShardedBot, when_mentioned_or
 
-<<<<<<< HEAD
-from bot.constants import DEBUG_MODE
-from bot.formatter import Formatter
-
-=======
 from bot.constants import CLICKUP_KEY, DEBUG_MODE
 from bot.formatter import Formatter
 
 log = logging.getLogger(__name__)
->>>>>>> 52242ecd
 
 bot = AutoShardedBot(
     command_prefix=when_mentioned_or(
@@ -37,11 +31,7 @@
     bot.http_session = ClientSession(
         connector=TCPConnector(
             resolver=AsyncResolver(),
-<<<<<<< HEAD
-            family=socket.AF_INET,
-=======
             family=socket.AF_INET,  # Force aiohttp to use AF_INET if this is a local session. Prevents crashes.
->>>>>>> 52242ecd
             verify_ssl=False,
         )
     )
@@ -69,11 +59,7 @@
 bot.load_extension("bot.cogs.eval")
 bot.load_extension("bot.cogs.fun")
 bot.load_extension("bot.cogs.hiphopify")
-<<<<<<< HEAD
-# bot.load_extension("bot.cogs.math")
 bot.load_extension("bot.cogs.snakes")
-=======
->>>>>>> 52242ecd
 bot.load_extension("bot.cogs.tags")
 bot.load_extension("bot.cogs.verification")
 
