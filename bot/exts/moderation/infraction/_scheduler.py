--- conflicted
+++ resolved
@@ -230,7 +230,6 @@
             infr_message = ""
         else:
             infr_message = f" **{purge}{' '.join(infr_type.split('_'))}** to {user.mention}{expiry_msg}{end_msg}"
-<<<<<<< HEAD
 
             # If we need to DM and haven't already tried to
             if not infraction["hidden"] and infr_type not in ("ban", "kick"):
@@ -241,8 +240,6 @@
                 else:
                     dm_result = f"{constants.Emojis.failmail} "
                     dm_log_text = "\nDM: **Failed**"
-=======
->>>>>>> de031add
 
         # Send a confirmation message to the invoking context.
         log.trace(f"Sending infraction #{id_} confirmation message.")
