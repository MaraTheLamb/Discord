from __future__ import annotations

import re
import typing as t
from datetime import datetime, timezone
from ssl import CertificateError

import dateutil.parser
import discord
from aiohttp import ClientConnectorError
from botcore.regex import DISCORD_INVITE
from dateutil.relativedelta import relativedelta
from discord.ext.commands import BadArgument, Bot, Context, Converter, IDConverter, MemberConverter, UserConverter
from discord.utils import escape_markdown, snowflake_time

from bot import exts
from bot.api import ResponseCodeError
from bot.constants import URLs
from bot.errors import InvalidInfraction
from bot.exts.info.doc import _inventory_parser
from bot.exts.info.tags import TagIdentifier
from bot.log import get_logger
from bot.utils import time
from bot.utils.extensions import EXTENSIONS, unqualify
<<<<<<< HEAD
from bot.utils.regex import INVITE_RE
=======
from bot.utils.time import parse_duration_string
>>>>>>> 2f64912b

if t.TYPE_CHECKING:
    from bot.exts.info.source import SourceType

log = get_logger(__name__)

DISCORD_EPOCH_DT = snowflake_time(0)
RE_USER_MENTION = re.compile(r"<@!?([0-9]+)>$")


def allowed_strings(*values, preserve_case: bool = False) -> t.Callable[[str], str]:
    """
    Return a converter which only allows arguments equal to one of the given values.

    Unless preserve_case is True, the argument is converted to lowercase. All values are then
    expected to have already been given in lowercase too.
    """
    def converter(arg: str) -> str:
        if not preserve_case:
            arg = arg.lower()

        if arg not in values:
            raise BadArgument(f"Only the following values are allowed:\n```{', '.join(values)}```")
        else:
            return arg

    return converter


class ValidDiscordServerInvite(Converter):
    """
    A converter that validates whether a given string is a valid Discord server invite.

    Raises 'BadArgument' if:
    - The string is not a valid Discord server invite.
    - The string is valid, but is an invite for a group DM.
    - The string is valid, but is expired.

    Returns a (partial) guild object if:
    - The string is a valid vanity
    - The string is a full invite URI
    - The string contains the invite code (the stuff after discord.gg/)

    See the Discord API docs for documentation on the guild object:
    https://discord.com/developers/docs/resources/guild#guild-object
    """

    async def convert(self, ctx: Context, server_invite: str) -> dict:
        """Check whether the string is a valid Discord server invite."""
        invite_code = DISCORD_INVITE.match(server_invite)
        if invite_code:
            response = await ctx.bot.http_session.get(
                f"{URLs.discord_invite_api}/{invite_code.group('invite')}"
            )
            if response.status != 404:
                invite_data = await response.json()
                return invite_data.get("guild")

        id_converter = IDConverter()
        if id_converter._get_id_match(server_invite):
            raise BadArgument("Guild IDs are not supported, only invites.")

        raise BadArgument("This does not appear to be a valid Discord server invite.")


class ValidFilterListType(Converter):
    """
    A converter that checks whether the given string is a valid FilterList type.

    Raises `BadArgument` if the argument is not a valid FilterList type, and simply
    passes through the given argument otherwise.
    """

    @staticmethod
    async def get_valid_types(bot: Bot) -> list:
        """
        Try to get a list of valid filter list types.

        Raise a BadArgument if the API can't respond.
        """
        try:
            valid_types = await bot.api_client.get('bot/filter-lists/get-types')
        except ResponseCodeError:
            raise BadArgument("Cannot validate list_type: Unable to fetch valid types from API.")

        return [enum for enum, classname in valid_types]

    async def convert(self, ctx: Context, list_type: str) -> str:
        """Checks whether the given string is a valid FilterList type."""
        valid_types = await self.get_valid_types(ctx.bot)
        list_type = list_type.upper()

        if list_type not in valid_types:

            # Maybe the user is using the plural form of this type,
            # e.g. "guild_invites" instead of "guild_invite".
            #
            # This code will support the simple plural form (a single 's' at the end),
            # which works for all current list types, but if a list type is added in the future
            # which has an irregular plural form (like 'ies'), this code will need to be
            # refactored to support this.
            if list_type.endswith("S") and list_type[:-1] in valid_types:
                list_type = list_type[:-1]

            else:
                valid_types_list = '\n'.join([f"• {type_.lower()}" for type_ in valid_types])
                raise BadArgument(
                    f"You have provided an invalid list type!\n\n"
                    f"Please provide one of the following: \n{valid_types_list}"
                )
        return list_type


class Extension(Converter):
    """
    Fully qualify the name of an extension and ensure it exists.

    The * and ** values bypass this when used with the reload command.
    """

    async def convert(self, ctx: Context, argument: str) -> str:
        """Fully qualify the name of an extension and ensure it exists."""
        # Special values to reload all extensions
        if argument == "*" or argument == "**":
            return argument

        argument = argument.lower()

        if argument in EXTENSIONS:
            return argument
        elif (qualified_arg := f"{exts.__name__}.{argument}") in EXTENSIONS:
            return qualified_arg

        matches = []
        for ext in EXTENSIONS:
            if argument == unqualify(ext):
                matches.append(ext)

        if len(matches) > 1:
            matches.sort()
            names = "\n".join(matches)
            raise BadArgument(
                f":x: `{argument}` is an ambiguous extension name. "
                f"Please use one of the following fully-qualified names.```\n{names}```"
            )
        elif matches:
            return matches[0]
        else:
            raise BadArgument(f":x: Could not find the extension `{argument}`.")


class PackageName(Converter):
    """
    A converter that checks whether the given string is a valid package name.

    Package names are used for stats and are restricted to the a-z and _ characters.
    """

    PACKAGE_NAME_RE = re.compile(r"[^a-z0-9_]")

    @classmethod
    async def convert(cls, ctx: Context, argument: str) -> str:
        """Checks whether the given string is a valid package name."""
        if cls.PACKAGE_NAME_RE.search(argument):
            raise BadArgument("The provided package name is not valid; please only use the _, 0-9, and a-z characters.")
        return argument


class ValidURL(Converter):
    """
    Represents a valid webpage URL.

    This converter checks whether the given URL can be reached and requesting it returns a status
    code of 200. If not, `BadArgument` is raised.

    Otherwise, it simply passes through the given URL.
    """

    @staticmethod
    async def convert(ctx: Context, url: str) -> str:
        """This converter checks whether the given URL can be reached with a status code of 200."""
        try:
            async with ctx.bot.http_session.get(url) as resp:
                if resp.status != 200:
                    raise BadArgument(
                        f"HTTP GET on `{url}` returned status `{resp.status}`, expected 200"
                    )
        except CertificateError:
            if url.startswith('https'):
                raise BadArgument(
                    f"Got a `CertificateError` for URL `{url}`. Does it support HTTPS?"
                )
            raise BadArgument(f"Got a `CertificateError` for URL `{url}`.")
        except ValueError:
            raise BadArgument(f"`{url}` doesn't look like a valid hostname to me.")
        except ClientConnectorError:
            raise BadArgument(f"Cannot connect to host with URL `{url}`.")
        return url


class Inventory(Converter):
    """
    Represents an Intersphinx inventory URL.

    This converter checks whether intersphinx accepts the given inventory URL, and raises
    `BadArgument` if that is not the case or if the url is unreachable.

    Otherwise, it returns the url and the fetched inventory dict in a tuple.
    """

    @staticmethod
    async def convert(ctx: Context, url: str) -> t.Tuple[str, _inventory_parser.InventoryDict]:
        """Convert url to Intersphinx inventory URL."""
        await ctx.trigger_typing()
        try:
            inventory = await _inventory_parser.fetch_inventory(url)
        except _inventory_parser.InvalidHeaderError:
            raise BadArgument("Unable to parse inventory because of invalid header, check if URL is correct.")
        else:
            if inventory is None:
                raise BadArgument(
                    f"Failed to fetch inventory file after {_inventory_parser.FAILED_REQUEST_ATTEMPTS} attempts."
                )
            return url, inventory


class Snowflake(IDConverter):
    """
    Converts to an int if the argument is a valid Discord snowflake.

    A snowflake is valid if:

    * It consists of 15-21 digits (0-9)
    * Its parsed datetime is after the Discord epoch
    * Its parsed datetime is less than 1 day after the current time
    """

    async def convert(self, ctx: Context, arg: str) -> int:
        """
        Ensure `arg` matches the ID pattern and its timestamp is in range.

        Return `arg` as an int if it's a valid snowflake.
        """
        error = f"Invalid snowflake {arg!r}"

        if not self._get_id_match(arg):
            raise BadArgument(error)

        snowflake = int(arg)

        try:
            time = snowflake_time(snowflake)
        except (OverflowError, OSError) as e:
            # Not sure if this can ever even happen, but let's be safe.
            raise BadArgument(f"{error}: {e}")

        if time < DISCORD_EPOCH_DT:
            raise BadArgument(f"{error}: timestamp is before the Discord epoch.")
        elif (datetime.now(timezone.utc) - time).days < -1:
            raise BadArgument(f"{error}: timestamp is too far into the future.")

        return snowflake


class SourceConverter(Converter):
    """Convert an argument into a help command, tag, command, or cog."""

    @staticmethod
    async def convert(ctx: Context, argument: str) -> SourceType:
        """Convert argument into source object."""
        if argument.lower() == "help":
            return ctx.bot.help_command

        cog = ctx.bot.get_cog(argument)
        if cog:
            return cog

        cmd = ctx.bot.get_command(argument)
        if cmd:
            return cmd

        tags_cog = ctx.bot.get_cog("Tags")
        show_tag = True

        if not tags_cog:
            show_tag = False
        else:
            identifier = TagIdentifier.from_string(argument.lower())
            if identifier in tags_cog.tags:
                return identifier
        escaped_arg = escape_markdown(argument)

        raise BadArgument(
            f"Unable to convert '{escaped_arg}' to valid command{', tag,' if show_tag else ''} or Cog."
        )


class DurationDelta(Converter):
    """Convert duration strings into dateutil.relativedelta.relativedelta objects."""

    async def convert(self, ctx: Context, duration: str) -> relativedelta:
        """
        Converts a `duration` string to a relativedelta object.

        The converter supports the following symbols for each unit of time:
        - years: `Y`, `y`, `year`, `years`
        - months: `m`, `month`, `months`
        - weeks: `w`, `W`, `week`, `weeks`
        - days: `d`, `D`, `day`, `days`
        - hours: `H`, `h`, `hour`, `hours`
        - minutes: `M`, `minute`, `minutes`
        - seconds: `S`, `s`, `second`, `seconds`

        The units need to be provided in descending order of magnitude.
        """
        if not (delta := time.parse_duration_string(duration)):
            raise BadArgument(f"`{duration}` is not a valid duration string.")

        return delta


class Duration(DurationDelta):
    """Convert duration strings into UTC datetime.datetime objects."""

    async def convert(self, ctx: Context, duration: str) -> datetime:
        """
        Converts a `duration` string to a datetime object that's `duration` in the future.

        The converter supports the same symbols for each unit of time as its parent class.
        """
        delta = await super().convert(ctx, duration)
        now = datetime.now(timezone.utc)

        try:
            return now + delta
        except (ValueError, OverflowError):
            raise BadArgument(f"`{duration}` results in a datetime outside the supported range.")


class Age(DurationDelta):
    """Convert duration strings into UTC datetime.datetime objects."""

    async def convert(self, ctx: Context, duration: str) -> datetime:
        """
        Converts a `duration` string to a datetime object that's `duration` in the past.

        The converter supports the same symbols for each unit of time as its parent class.
        """
        delta = await super().convert(ctx, duration)
        now = datetime.now(timezone.utc)

        try:
            return now - delta
        except (ValueError, OverflowError):
            raise BadArgument(f"`{duration}` results in a datetime outside the supported range.")


class OffTopicName(Converter):
    """A converter that ensures an added off-topic name is valid."""

    ALLOWED_CHARACTERS = "ABCDEFGHIJKLMNOPQRSTUVWXYZ!?'`-<>"
    TRANSLATED_CHARACTERS = "𝖠𝖡𝖢𝖣𝖤𝖥𝖦𝖧𝖨𝖩𝖪𝖫𝖬𝖭𝖮𝖯𝖰𝖱𝖲𝖳𝖴𝖵𝖶𝖷𝖸𝖹ǃ？’’-＜＞"

    @classmethod
    def translate_name(cls, name: str, *, from_unicode: bool = True) -> str:
        """
        Translates `name` into a format that is allowed in discord channel names.

        If `from_unicode` is True, the name is translated from a discord-safe format, back to normalized text.
        """
        if from_unicode:
            table = str.maketrans(cls.ALLOWED_CHARACTERS, cls.TRANSLATED_CHARACTERS)
        else:
            table = str.maketrans(cls.TRANSLATED_CHARACTERS, cls.ALLOWED_CHARACTERS)

        return name.translate(table)

    async def convert(self, ctx: Context, argument: str) -> str:
        """Attempt to replace any invalid characters with their approximate Unicode equivalent."""
        # Chain multiple words to a single one
        argument = "-".join(argument.split())

        if not (2 <= len(argument) <= 96):
            raise BadArgument("Channel name must be between 2 and 96 chars long")

        elif not all(c.isalnum() or c in self.ALLOWED_CHARACTERS for c in argument):
            raise BadArgument(
                "Channel name must only consist of "
                "alphanumeric characters, minus signs or apostrophes."
            )

        # Replace invalid characters with unicode alternatives.
        return self.translate_name(argument)


class ISODateTime(Converter):
    """Converts an ISO-8601 datetime string into a datetime.datetime."""

    async def convert(self, ctx: Context, datetime_string: str) -> datetime:
        """
        Converts a ISO-8601 `datetime_string` into a `datetime.datetime` object.

        The converter is flexible in the formats it accepts, as it uses the `isoparse` method of
        `dateutil.parser`. In general, it accepts datetime strings that start with a date,
        optionally followed by a time. Specifying a timezone offset in the datetime string is
        supported, but the `datetime` object will be converted to UTC. If no timezone is specified, the datetime will
        be assumed to be in UTC already. In all cases, the returned object will have the UTC timezone.

        See: https://dateutil.readthedocs.io/en/stable/parser.html#dateutil.parser.isoparse

        Formats that are guaranteed to be valid by our tests are:

        - `YYYY-mm-ddTHH:MM:SSZ` | `YYYY-mm-dd HH:MM:SSZ`
        - `YYYY-mm-ddTHH:MM:SS±HH:MM` | `YYYY-mm-dd HH:MM:SS±HH:MM`
        - `YYYY-mm-ddTHH:MM:SS±HHMM` | `YYYY-mm-dd HH:MM:SS±HHMM`
        - `YYYY-mm-ddTHH:MM:SS±HH` | `YYYY-mm-dd HH:MM:SS±HH`
        - `YYYY-mm-ddTHH:MM:SS` | `YYYY-mm-dd HH:MM:SS`
        - `YYYY-mm-ddTHH:MM` | `YYYY-mm-dd HH:MM`
        - `YYYY-mm-dd`
        - `YYYY-mm`
        - `YYYY`

        Note: ISO-8601 specifies a `T` as the separator between the date and the time part of the
        datetime string. The converter accepts both a `T` and a single space character.
        """
        try:
            dt = dateutil.parser.isoparse(datetime_string)
        except ValueError:
            raise BadArgument(f"`{datetime_string}` is not a valid ISO-8601 datetime string")

        if dt.tzinfo:
            dt = dt.astimezone(timezone.utc)
        else:  # Without a timezone, assume it represents UTC.
            dt = dt.replace(tzinfo=timezone.utc)

        return dt


class HushDurationConverter(Converter):
    """Convert passed duration to `int` minutes or `None`."""

    MINUTES_RE = re.compile(r"(\d+)(?:M|m|$)")

    async def convert(self, ctx: Context, argument: str) -> int:
        """
        Convert `argument` to a duration that's max 15 minutes or None.

        If `"forever"` is passed, -1 is returned; otherwise an int of the extracted time.
        Accepted formats are:
        * <duration>,
        * <duration>m,
        * <duration>M,
        * forever.
        """
        if argument == "forever":
            return -1
        match = self.MINUTES_RE.match(argument)
        if not match:
            raise BadArgument(f"{argument} is not a valid minutes duration.")

        duration = int(match.group(1))
        if duration > 15:
            raise BadArgument("Duration must be at most 15 minutes.")
        return duration


def _is_an_unambiguous_user_argument(argument: str) -> bool:
    """Check if the provided argument is a user mention, user id, or username (name#discrim)."""
    has_id_or_mention = bool(IDConverter()._get_id_match(argument) or RE_USER_MENTION.match(argument))

    # Check to see if the author passed a username (a discriminator exists)
    argument = argument.removeprefix('@')
    has_username = len(argument) > 5 and argument[-5] == '#'

    return has_id_or_mention or has_username


AMBIGUOUS_ARGUMENT_MSG = ("`{argument}` is not a User mention, a User ID or a Username in the format"
                          " `name#discriminator`.")


class UnambiguousUser(UserConverter):
    """
    Converts to a `discord.User`, but only if a mention, userID or a username (name#discrim) is provided.

    Unlike the default `UserConverter`, it doesn't allow conversion from a name.
    This is useful in cases where that lookup strategy would lead to too much ambiguity.
    """

    async def convert(self, ctx: Context, argument: str) -> discord.User:
        """Convert the `argument` to a `discord.User`."""
        if _is_an_unambiguous_user_argument(argument):
            return await super().convert(ctx, argument)
        else:
            raise BadArgument(AMBIGUOUS_ARGUMENT_MSG.format(argument=argument))


class UnambiguousMember(MemberConverter):
    """
    Converts to a `discord.Member`, but only if a mention, userID or a username (name#discrim) is provided.

    Unlike the default `MemberConverter`, it doesn't allow conversion from a name or nickname.
    This is useful in cases where that lookup strategy would lead to too much ambiguity.
    """

    async def convert(self, ctx: Context, argument: str) -> discord.Member:
        """Convert the `argument` to a `discord.Member`."""
        if _is_an_unambiguous_user_argument(argument):
            return await super().convert(ctx, argument)
        else:
            raise BadArgument(AMBIGUOUS_ARGUMENT_MSG.format(argument=argument))


class Infraction(Converter):
    """
    Attempts to convert a given infraction ID into an infraction.

    Alternatively, `l`, `last`, or `recent` can be passed in order to
    obtain the most recent infraction by the actor.
    """

    async def convert(self, ctx: Context, arg: str) -> t.Optional[dict]:
        """Attempts to convert `arg` into an infraction `dict`."""
        if arg in ("l", "last", "recent"):
            params = {
                "actor__id": ctx.author.id,
                "ordering": "-inserted_at"
            }

            infractions = await ctx.bot.api_client.get("bot/infractions/expanded", params=params)

            if not infractions:
                raise BadArgument(
                    "Couldn't find most recent infraction; you have never given an infraction."
                )
            else:
                return infractions[0]

        else:
            try:
                return await ctx.bot.api_client.get(f"bot/infractions/{arg}/expanded")
            except ResponseCodeError as e:
                if e.status == 404:
                    raise InvalidInfraction(
                        converter=Infraction,
                        original=e,
                        infraction_arg=arg
                    )
                raise e


if t.TYPE_CHECKING:
    ValidDiscordServerInvite = dict  # noqa: F811
    ValidFilterListType = str  # noqa: F811
    Extension = str  # noqa: F811
    PackageName = str  # noqa: F811
    ValidURL = str  # noqa: F811
    Inventory = t.Tuple[str, _inventory_parser.InventoryDict]  # noqa: F811
    Snowflake = int  # noqa: F811
    SourceConverter = SourceType  # noqa: F811
    DurationDelta = relativedelta  # noqa: F811
    Duration = datetime  # noqa: F811
    Age = datetime  # noqa: F811
    OffTopicName = str  # noqa: F811
    ISODateTime = datetime  # noqa: F811
    HushDurationConverter = int  # noqa: F811
    UnambiguousUser = discord.User  # noqa: F811
    UnambiguousMember = discord.Member  # noqa: F811
    Infraction = t.Optional[dict]  # noqa: F811

Expiry = t.Union[Duration, ISODateTime]
MemberOrUser = t.Union[discord.Member, discord.User]
UnambiguousMemberOrUser = t.Union[UnambiguousMember, UnambiguousUser]<|MERGE_RESOLUTION|>--- conflicted
+++ resolved
@@ -22,11 +22,6 @@
 from bot.log import get_logger
 from bot.utils import time
 from bot.utils.extensions import EXTENSIONS, unqualify
-<<<<<<< HEAD
-from bot.utils.regex import INVITE_RE
-=======
-from bot.utils.time import parse_duration_string
->>>>>>> 2f64912b
 
 if t.TYPE_CHECKING:
     from bot.exts.info.source import SourceType
