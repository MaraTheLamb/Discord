import logging

from discord import Embed, Member
from discord.ext.commands import (
    AutoShardedBot, BadArgument, BotMissingPermissions,
    CommandError, CommandInvokeError, Context,
    NoPrivateMessage, UserInputError
)

<<<<<<< HEAD
from bot.constants import (
    Channels, Guild, Keys, URLs
)
=======
from bot.constants import DEVLOG_CHANNEL, PYTHON_GUILD, SITE_API_KEY, SITE_API_USER_URL
from bot.exceptions import CogBadArgument
>>>>>>> d641ca86
from bot.utils import chunks

log = logging.getLogger(__name__)


class Events:
    """
    No commands, just event handlers
    """

    def __init__(self, bot: AutoShardedBot):
        self.bot = bot

    async def send_updated_users(self, *users):
        try:
            response = await self.bot.http_session.post(
                url=URLs.site_user_api,
                json=list(users),
                headers={"X-API-Key": Keys.site_api}
            )

            return await response.json()
        except Exception:
            log.exception(f"Failed to send role updates")
            return {}

    async def on_command_error(self, ctx: Context, e: CommandError):
        command = ctx.command
        parent = None

        if command is not None:
            parent = command.parent

        if parent and command:
            help_command = (self.bot.get_command("help"), parent.name, command.name)
        elif command:
            help_command = (self.bot.get_command("help"), command.name)
        else:
            help_command = (self.bot.get_command("help"),)

        if isinstance(e, CogBadArgument):
            log.debug(f"Command {command} raised `CogBadArgument`, ignoring.")
        elif isinstance(e, BadArgument):
            await ctx.send(f"Bad argument: {e}\n")
            await ctx.invoke(*help_command)
        elif isinstance(e, UserInputError):
            await ctx.invoke(*help_command)
        elif isinstance(e, NoPrivateMessage):
            await ctx.send("Sorry, this command can't be used in a private message!")
        elif isinstance(e, BotMissingPermissions):
            await ctx.send(
                f"Sorry, it looks like I don't have the permissions I need to do that.\n\n"
                f"Here's what I'm missing: **{e.missing_perms}**"
            )
        elif isinstance(e, CommandInvokeError):
            await ctx.send(
                f"Sorry, an unexpected error occurred. Please let us know!\n\n```{e}```"
            )
            raise e.original
        log.error(f"COMMAND ERROR: '{e}'")

    async def on_ready(self):
        users = []

        for member in self.bot.get_guild(Guild.id).members:  # type: Member
            roles = [str(r.id) for r in member.roles]  # type: List[int]

            users.append({
                "user_id": str(member.id),
                "roles": roles,
                "username": member.name,
                "discriminator": member.discriminator
            })

        if users:
            log.debug(f"{len(users)} user roles to be updated")

            data = []  # type: List[dict]

            for chunk in chunks(users, 1000):
                data.append(await self.send_updated_users(*chunk))

            done = {}

            for item in data:
                for key, value in item.items():
                    if key not in done:
                        done[key] = value
                    else:
                        done[key] += value

            if any(done.values()):
                embed = Embed(
                    title="User roles updated"
                )

                for key, value in done.items():
                    if value:
                        embed.add_field(
                            name=key.title(), value=str(value)
                        )

                await self.bot.get_channel(Channels.devlog).send(
                    embed=embed
                )

    async def on_member_update(self, before: Member, after: Member):
        if before.roles == after.roles and before.name == after.name and before.discriminator == after.discriminator:
            return

        before_role_names = [role.name for role in before.roles]  # type: List[str]
        after_role_names = [role.name for role in after.roles]  # type: List[str]
        role_ids = [str(r.id) for r in after.roles]  # type: List[int]

        log.debug(f"{before.display_name} roles changing from {before_role_names} to {after_role_names}")

        await self.send_updated_users({
            "user_id": str(after.id),
            "roles": role_ids,
            "username": after.name,
            "discriminator": after.discriminator
        })


def setup(bot):
    bot.add_cog(Events(bot))
    log.info("Cog loaded: Events")<|MERGE_RESOLUTION|>--- conflicted
+++ resolved
@@ -7,14 +7,9 @@
     NoPrivateMessage, UserInputError
 )
 
-<<<<<<< HEAD
 from bot.constants import (
     Channels, Guild, Keys, URLs
 )
-=======
-from bot.constants import DEVLOG_CHANNEL, PYTHON_GUILD, SITE_API_KEY, SITE_API_USER_URL
-from bot.exceptions import CogBadArgument
->>>>>>> d641ca86
 from bot.utils import chunks
 
 log = logging.getLogger(__name__)
@@ -55,9 +50,11 @@
         else:
             help_command = (self.bot.get_command("help"),)
 
-        if isinstance(e, CogBadArgument):
-            log.debug(f"Command {command} raised `CogBadArgument`, ignoring.")
-        elif isinstance(e, BadArgument):
+        if hasattr(command, "error"):
+            log.debug(f"Command {command} has a local error handler, ignoring.")
+            return
+
+        if isinstance(e, BadArgument):
             await ctx.send(f"Bad argument: {e}\n")
             await ctx.invoke(*help_command)
         elif isinstance(e, UserInputError):
