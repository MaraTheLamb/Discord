--- conflicted
+++ resolved
@@ -7,16 +7,7 @@
     NoPrivateMessage, UserInputError
 )
 
-<<<<<<< HEAD
-from bot.constants import (
-    DEBUG_MODE, DEVLOG_CHANNEL,
-    PYTHON_GUILD, SITE_API_KEY,
-    SITE_API_URL
-)
-from bot.utils import chunks
-=======
 from bot.constants import DEVLOG_CHANNEL, PYTHON_GUILD, SITE_API_KEY, SITE_API_USER_URL
->>>>>>> b96f02a2
 
 log = logging.getLogger(__name__)
 
@@ -31,19 +22,15 @@
 
     async def send_updated_users(self, *users, replace_all=False):
         try:
-<<<<<<< HEAD
-            response = await self.bot.http_session.post(
-                url=f"{SITE_API_URL}/user",
-=======
             if replace_all:
                 response = await self.bot.http_session.post(
-                    url=SITE_API_USER_URL,
+                    url=f"{SITE_API_URL}/user",
                     json=list(users),
                     headers={"X-API-Key": SITE_API_KEY}
                 )
             else:
                 response = await self.bot.http_session.put(
-                    url=SITE_API_USER_URL,
+                    url=f"{SITE_API_URL}/user",
                     json=list(users),
                     headers={"X-API-Key": SITE_API_KEY}
                 )
@@ -56,8 +43,8 @@
     async def send_delete_users(self, *users):
         try:
             response = await self.bot.http_session.delete(
-                url=SITE_API_USER_URL,
->>>>>>> b96f02a2
+                url=f"{SITE_API_URL}/user",
+
                 json=list(users),
                 headers={"X-API-Key": SITE_API_KEY}
             )
