--- conflicted
+++ resolved
@@ -8,18 +8,12 @@
 )
 
 from bot.constants import (
-<<<<<<< HEAD
-    Channels, Guild, Keys, URLs
+    Channels, DEBUG_MODE,
+    Guild, Keys, URLs
 )
 
-=======
-    DEBUG_MODE, DEVLOG_CHANNEL, PYTHON_GUILD,
-    SITE_API_KEY, SITE_API_URL
-)
->>>>>>> 121f9aa0
 
 log = logging.getLogger(__name__)
-USERS_URL = f"{SITE_API_URL}/bot/users"
 
 
 class Events:
@@ -34,21 +28,13 @@
         try:
             if replace_all:
                 response = await self.bot.http_session.post(
-<<<<<<< HEAD
                     url=URLs.site_user_api,
-=======
-                    url=USERS_URL,
->>>>>>> 121f9aa0
                     json=list(users),
                     headers={"X-API-Key": Keys.site_api}
                 )
             else:
                 response = await self.bot.http_session.put(
-<<<<<<< HEAD
                     url=URLs.site_user_api,
-=======
-                    url=USERS_URL,
->>>>>>> 121f9aa0
                     json=list(users),
                     headers={"X-API-Key": Keys.site_api}
                 )
@@ -61,12 +47,7 @@
     async def send_delete_users(self, *users):
         try:
             response = await self.bot.http_session.delete(
-<<<<<<< HEAD
                 url=URLs.site_user_api,
-=======
-                url=USERS_URL,
-
->>>>>>> 121f9aa0
                 json=list(users),
                 headers={"X-API-Key": Keys.site_api}
             )
@@ -147,16 +128,10 @@
                             name=key, value=str(value)
                         )
 
-<<<<<<< HEAD
-                await self.bot.get_channel(Channels.devlog).send(
-                    embed=embed
-                )
-=======
                 if not DEBUG_MODE:
-                    await self.bot.get_channel(DEVLOG_CHANNEL).send(
+                    await self.bot.get_channel(Channels.devlog).send(
                         embed=embed
                     )
->>>>>>> 121f9aa0
 
     async def on_member_update(self, before: Member, after: Member):
         if before.roles == after.roles and before.name == after.name and before.discriminator == after.discriminator:
