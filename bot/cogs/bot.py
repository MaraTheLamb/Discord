import ast
import logging
import re
import time

from discord import Embed, Message
from discord.ext.commands import AutoShardedBot, Context, command, group
from dulwich.repo import Repo

from bot.constants import (
<<<<<<< HEAD
    Channels, Guild, Roles, URLs
=======
    ADMIN_ROLE, BOT_AVATAR_URL, BOT_COMMANDS_CHANNEL,
    DEVTEST_CHANNEL, HELP1_CHANNEL, HELP2_CHANNEL,
    HELP3_CHANNEL, HELP4_CHANNEL, MODERATOR_ROLE, OWNER_ROLE,
    PYTHON_CHANNEL, PYTHON_GUILD, VERIFIED_ROLE
>>>>>>> b96f02a2
)
from bot.decorators import with_role

log = logging.getLogger(__name__)


class Bot:
    """
    Bot information commands
    """

    def __init__(self, bot: AutoShardedBot):
        self.bot = bot

<<<<<<< HEAD
        # Stores allowed channels plus unix timestamp from last call
        self.channel_cooldowns = {Channels.help1: 0,
                                  Channels.help2: 0,
                                  Channels.help3: 0,
                                  Channels.python: 0,
                                  Channels.devtest: 0,
                                  Channels.bot: 0
        }  # noqa. E124
=======
        # Stores allowed channels plus epoch time since last call.
        self.channel_cooldowns = {
            HELP1_CHANNEL: 0,
            HELP2_CHANNEL: 0,
            HELP3_CHANNEL: 0,
            HELP4_CHANNEL: 0,
            PYTHON_CHANNEL: 0,
        }

        # These channels will also work, but will not be subject to cooldown
        self.channel_whitelist = (
            BOT_COMMANDS_CHANNEL,
            DEVTEST_CHANNEL,
        )
>>>>>>> b96f02a2

    @group(invoke_without_command=True, name="bot", hidden=True)
    @with_role(Roles.verified)
    async def bot_group(self, ctx: Context):
        """
        Bot informational commands
        """

        await ctx.invoke(self.bot.get_command("help"), "bot")

    @bot_group.command(aliases=["about"], hidden=True)
    @with_role(Roles.verified)
    async def info(self, ctx: Context):
        """
        Get information about the bot
        """

        embed = Embed(
            description="A utility bot designed just for the Python server! Try `bot.help()` for more info.",
            url="https://github.com/discord-python/bot"
        )

        repo = Repo(".")
        sha = repo[repo.head()].sha().hexdigest()

        embed.add_field(name="Total Users", value=str(len(self.bot.get_guild(Guild.id).members)))
        embed.add_field(name="Git SHA", value=str(sha)[:7])

        embed.set_author(
            name="Python Bot",
            url="https://github.com/discord-python/bot",
            icon_url=URLs.bot_avatar
        )

        log.info(f"{ctx.author} called bot.about(). Returning information about the bot.")
        await ctx.send(embed=embed)

    @command(name="info()", aliases=["info", "about()", "about"])
    @with_role(Roles.verified)
    async def info_wrapper(self, ctx: Context):
        """
        Get information about the bot
        """

        await ctx.invoke(self.info)

    @command(name="print()", aliases=["print", "echo", "echo()"])
    @with_role(Roles.owner, Roles.admin, Roles.moderator)
    async def echo_command(self, ctx: Context, text: str):
        """
        Send the input verbatim to the current channel
        """

        await ctx.send(text)

    @command(name="embed()", aliases=["embed"])
    @with_role(Roles.owner, Roles.admin, Roles.moderator)
    async def embed_command(self, ctx: Context, text: str):
        """
        Send the input within an embed to the current channel
        """

        embed = Embed(description=text)
        await ctx.send(embed=embed)

    def codeblock_stripping(self, msg: str, bad_ticks: bool):
        """
        Strip msg in order to find Python code.

        Tries to strip out Python code out of msg and returns the stripped block or
        None if the block is a valid Python codeblock.
        """
        if msg.count("\n") >= 3:
            # Filtering valid Python codeblocks and exiting if a valid Python codeblock is found.
            if re.search("```(?:py|python)\n(.*?)```", msg, re.IGNORECASE | re.DOTALL) and not bad_ticks:
                log.trace(
                    "Someone wrote a message that was already a "
                    "valid Python syntax highlighted code block. No action taken."
                )
                return None

            else:
                # Stripping backticks from every line of the message.
                log.trace(f"Stripping backticks from message.\n\n{msg}\n\n")
                content = ""
                for line in msg.splitlines(keepends=True):
                    content += line.strip("`")

                content = content.strip()

                # Remove "Python" or "Py" from start of the message if it exists.
                log.trace(f"Removing 'py' or 'python' from message.\n\n{content}\n\n")
                pycode = False
                if content.lower().startswith("python"):
                    content = content[6:]
                    pycode = True
                elif content.lower().startswith("py"):
                    content = content[2:]
                    pycode = True

                if pycode:
                    content = content.splitlines(keepends=True)

                    # Check if there might be code in the first line, and preserve it.
                    first_line = content[0]
                    if " " in content[0]:
                        first_space = first_line.index(" ")
                        content[0] = first_line[first_space:]
                        content = "".join(content)

                    # If there's no code we can just get rid of the first line.
                    else:
                        content = "".join(content[1:])

                # Strip it again to remove any leading whitespace. This is neccessary
                # if the first line of the message looked like ```python <code>
                old = content.strip()

                # Strips REPL code out of the message if there is any.
                content, repl_code = self.repl_stripping(old)
                if old != content:
                    return (content, old), repl_code

                # Try to apply indentation fixes to the code.
                content = self.fix_indentation(content)

                # Check if the code contains backticks, if it does ignore the message.
                if "`" in content:
                    log.trace("Detected ` inside the code, won't reply")
                    return None
                else:
                    log.trace(f"Returning message.\n\n{content}\n\n")
                    return (content,), repl_code

    def fix_indentation(self, msg: str):
        """
        Attempts to fix badly indented code.
        """
        def unindent(code, skip_spaces=0):
            """
            Unindents all code down to the number of spaces given ins skip_spaces
            """
            final = ""
            current = code[0]
            leading_spaces = 0

            # Get numbers of spaces before code in the first line.
            while current == " ":
                current = code[leading_spaces+1]
                leading_spaces += 1
            leading_spaces -= skip_spaces

            # If there are any, remove that number of spaces from every line.
            if leading_spaces > 0:
                for line in code.splitlines(keepends=True):
                    line = line[leading_spaces:]
                    final += line
                return final
            else:
                return code

        # Apply fix for "all lines are overindented" case.
        msg = unindent(msg)

        # If the first line does not end with a colon, we can be
        # certain the next line will be on the same indentation level.
        #
        # If it does end with a colon, we will need to indent all successive
        # lines one additional level.
        first_line = msg.splitlines()[0]
        code = "".join(msg.splitlines(keepends=True)[1:])
        if not first_line.endswith(":"):
            msg = f"{first_line}\n{unindent(code)}"
        else:
            msg = f"{first_line}\n{unindent(code, 4)}"
        return msg

    def repl_stripping(self, msg: str):
        """
        Strip msg in order to extract Python code out of REPL output.

        Tries to strip out REPL Python code out of msg and returns the stripped msg.
        """
        final = ""
        for line in msg.splitlines(keepends=True):
            if line.startswith(">>>") or line.startswith("..."):
                final += line[4:]
        log.trace(f"Formatted: \n\n{msg}\n\n to \n\n{final}\n\n")
        if not final:
            log.trace(f"Found no REPL code in \n\n{msg}\n\n")
            return msg, False
        else:
            log.trace(f"Found REPL code in \n\n{msg}\n\n")
            return final.rstrip(), True

    async def on_message(self, msg: Message):
<<<<<<< HEAD
        if not msg.author.bot:
            if msg.channel.id in self.channel_cooldowns:
                on_cooldown = time.time() - self.channel_cooldowns[msg.channel.id] < 300
                if not on_cooldown or msg.channel.id == Channels.devtest:
                    try:
                        content = self.codeblock_stripping(msg.content)
                        if not content:
=======
        """
        Detect poorly formatted Python code and send the user
        a helpful message explaining how to do properly
        formatted Python syntax highlighting codeblocks.
        """

        parse_codeblock = (
            (
                msg.channel.id in self.channel_cooldowns
                or msg.channel.id in self.channel_whitelist
            )
            and not msg.author.bot
            and len(msg.content.splitlines()) > 3
        )

        if parse_codeblock:
            on_cooldown = (time.time() - self.channel_cooldowns.get(msg.channel.id, 0)) < 300
            if not on_cooldown:
                try:
                    not_backticks = ["'''", '"""', "´´´", "‘‘‘", "’’’", "′′′", "“““", "”””", "″″″", "〃〃〃"]
                    bad_ticks = msg.content[:3] in not_backticks
                    if bad_ticks:
                        ticks = msg.content[:3]
                        content = self.codeblock_stripping(f"```{msg.content[3:-3]}```", True)
                        if content is None:
                            return

                        content, repl_code = content

                        if len(content) == 2:
                            content = content[1]
                        else:
                            content = content[0]

                        space_left = 204
                        if len(content) >= space_left:
                            current_length = 0
                            lines_walked = 0
                            for line in content.splitlines(keepends=True):
                                if current_length+len(line) > space_left or lines_walked == 10:
                                    break
                                current_length += len(line)
                                lines_walked += 1
                            content = content[:current_length] + "#..."

                        howto = (
                            "It looks like you are trying to paste code into this channel.\n\n"
                            "You seem to be using the wrong symbols to indicate where the codeblock should start. "
                            f"The correct symbols would be \`\`\`, not `{ticks}`.\n\n"
                            "**Here is an example of how it should look:**\n"
                            f"\`\`\`python\n{content}\n\`\`\`\n\n**This will result in the following:**\n"
                            f"```python\n{content}\n```"
                        )

                    else:
                        howto = ""
                        content = self.codeblock_stripping(msg.content, False)
                        if content is None:
>>>>>>> b96f02a2
                            return

                        content, repl_code = content
                        # Attempts to parse the message into an AST node.
                        # Invalid Python code will raise a SyntaxError.
                        tree = ast.parse(content[0])

                        # Multiple lines of single words could be interpreted as expressions.
                        # This check is to avoid all nodes being parsed as expressions.
                        # (e.g. words over multiple lines)
                        if not all(isinstance(node, ast.Expr) for node in tree.body) or repl_code:
                            # Shorten the code to 10 lines and/or 204 characters.
                            space_left = 204
                            if content and repl_code:
                                content = content[1]
                            else:
                                content = content[0]

                            if len(content) >= space_left:
                                current_length = 0
                                lines_walked = 0
                                for line in content.splitlines(keepends=True):
                                    if current_length+len(line) > space_left or lines_walked == 10:
                                        break
                                    current_length += len(line)
                                    lines_walked += 1
                                content = content[:current_length]+"#..."

                            howto += (
                                "It looks like you're trying to paste code into this channel.\n\n"
                                "Discord has support for Markdown, which allows you to post code with full "
                                "syntax highlighting. Please use these whenever you paste code, as this "
                                "helps improve the legibility and makes it easier for us to help you.\n\n"
                                f"**To do this, use the following method:**\n"
                                f"\`\`\`python\n{content}\n\`\`\`\n\n**This will result in the following:**\n"
                                f"```python\n{content}\n```"
                            )

                            log.debug(f"{msg.author} posted something that needed to be put inside python code "
                                      "blocks. Sending the user some instructions.")
                        else:
                            log.trace("The code consists only of expressions, not sending instructions")

                    if howto != "":
                        howto_embed = Embed(description=howto)
                        await msg.channel.send(f"Hey {msg.author.mention}!", embed=howto_embed)
                    else:
                        return

                    if msg.channel.id not in self.channel_whitelist:
                        self.channel_cooldowns[msg.channel.id] = time.time()

                except SyntaxError:
                    log.trace(
                        f"{msg.author} posted in a help channel, and when we tried to parse it as Python code, "
                        "ast.parse raised a SyntaxError. This probably just means it wasn't Python code. "
                        f"The message that was posted was:\n\n{msg.content}\n\n"
                    )


def setup(bot):
    bot.add_cog(Bot(bot))
    log.info("Cog loaded: Bot")<|MERGE_RESOLUTION|>--- conflicted
+++ resolved
@@ -8,14 +8,7 @@
 from dulwich.repo import Repo
 
 from bot.constants import (
-<<<<<<< HEAD
     Channels, Guild, Roles, URLs
-=======
-    ADMIN_ROLE, BOT_AVATAR_URL, BOT_COMMANDS_CHANNEL,
-    DEVTEST_CHANNEL, HELP1_CHANNEL, HELP2_CHANNEL,
-    HELP3_CHANNEL, HELP4_CHANNEL, MODERATOR_ROLE, OWNER_ROLE,
-    PYTHON_CHANNEL, PYTHON_GUILD, VERIFIED_ROLE
->>>>>>> b96f02a2
 )
 from bot.decorators import with_role
 
@@ -30,31 +23,20 @@
     def __init__(self, bot: AutoShardedBot):
         self.bot = bot
 
-<<<<<<< HEAD
-        # Stores allowed channels plus unix timestamp from last call
-        self.channel_cooldowns = {Channels.help1: 0,
-                                  Channels.help2: 0,
-                                  Channels.help3: 0,
-                                  Channels.python: 0,
-                                  Channels.devtest: 0,
-                                  Channels.bot: 0
-        }  # noqa. E124
-=======
         # Stores allowed channels plus epoch time since last call.
         self.channel_cooldowns = {
-            HELP1_CHANNEL: 0,
-            HELP2_CHANNEL: 0,
-            HELP3_CHANNEL: 0,
-            HELP4_CHANNEL: 0,
-            PYTHON_CHANNEL: 0,
+            Channels.help1: 0,
+            Channels.help2: 0,
+            Channels.help3: 0,
+            Channels.help4: 0,
+            Channels.python: 0,
         }
 
         # These channels will also work, but will not be subject to cooldown
         self.channel_whitelist = (
-            BOT_COMMANDS_CHANNEL,
-            DEVTEST_CHANNEL,
+            Channels.bot,
+            Channels.devtest,
         )
->>>>>>> b96f02a2
 
     @group(invoke_without_command=True, name="bot", hidden=True)
     @with_role(Roles.verified)
@@ -251,15 +233,6 @@
             return final.rstrip(), True
 
     async def on_message(self, msg: Message):
-<<<<<<< HEAD
-        if not msg.author.bot:
-            if msg.channel.id in self.channel_cooldowns:
-                on_cooldown = time.time() - self.channel_cooldowns[msg.channel.id] < 300
-                if not on_cooldown or msg.channel.id == Channels.devtest:
-                    try:
-                        content = self.codeblock_stripping(msg.content)
-                        if not content:
-=======
         """
         Detect poorly formatted Python code and send the user
         a helpful message explaining how to do properly
@@ -318,7 +291,6 @@
                         howto = ""
                         content = self.codeblock_stripping(msg.content, False)
                         if content is None:
->>>>>>> b96f02a2
                             return
 
                         content, repl_code = content
