--- conflicted
+++ resolved
@@ -3,11 +3,8 @@
 from discord import Embed
 from discord.ext.commands import AutoShardedBot
 
-<<<<<<< HEAD
-from bot.constants import Channels
-=======
-from bot.constants import DEBUG_MODE, DEVLOG_CHANNEL
->>>>>>> 121f9aa0
+from bot.constants import Channels, DEBUG_MODE
+
 
 log = logging.getLogger(__name__)
 
@@ -30,12 +27,8 @@
             icon_url="https://raw.githubusercontent.com/discord-python/branding/master/logos/logo_circle.png"
         )
 
-<<<<<<< HEAD
-        await self.bot.get_channel(Channels.devlog).send(embed=embed)
-=======
         if not DEBUG_MODE:
-            await self.bot.get_channel(DEVLOG_CHANNEL).send(embed=embed)
->>>>>>> 121f9aa0
+            await self.bot.get_channel(Channels.devlog).send(embed=embed)
 
 
 def setup(bot):
