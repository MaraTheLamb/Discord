import json
import logging
import random
import textwrap
import typing as t
from pathlib import Path

from discord import Colour, Embed, Member
from discord.ext.commands import Bot, Cog, Context, command

from bot import constants
from bot.utils import ProxyUser
from bot.utils.checks import with_role_check
from bot.utils.time import format_infraction
from . import utils
from .scheduler import InfractionScheduler

log = logging.getLogger(__name__)
NICKNAME_POLICY_URL = "https://pythondiscord.com/pages/rules/#nickname-policy"

with Path("bot/resources/stars.json").open(encoding="utf-8") as stars_file:
    STAR_NAMES = json.load(stars_file)


class Superstarify(InfractionScheduler, Cog):
    """A set of commands to moderate terrible nicknames."""

    def __init__(self, bot: Bot):
        super().__init__(bot, supported_infractions={"superstar"})

    @Cog.listener()
    async def on_member_update(self, before: Member, after: Member) -> None:
        """Revert nickname edits if the user has an active superstarify infraction."""
        if before.display_name == after.display_name:
            return  # User didn't change their nickname. Abort!

        log.trace(
            f"{before} ({before.display_name}) is trying to change their nickname to "
            f"{after.display_name}. Checking if the user is in superstar-prison..."
        )

        active_superstarifies = await self.bot.api_client.get(
            "bot/infractions",
            params={
                "active": "true",
                "type": "superstar",
                "user__id": str(before.id)
            }
        )

        if not active_superstarifies:
            log.trace(f"{before} has no active superstar infractions.")
            return

        infraction = active_superstarifies[0]
        forced_nick = self.get_nick(infraction["id"], before.id)
        if after.display_name == forced_nick:
            return  # Nick change was triggered by this event. Ignore.

        log.info(
            f"{after.display_name} is currently in superstar-prison. "
            f"Changing the nick back to {before.display_name}."
        )
        await after.edit(
            nick=forced_nick,
            reason=f"Superstarified member tried to escape the prison: {infraction['id']}"
        )

        notified = await utils.notify_infraction(
            user=after,
            infr_type="Superstarify",
            expires_at=format_infraction(infraction["expires_at"]),
            reason=(
                "You have tried to change your nickname on the **Python Discord** server "
                f"from **{before.display_name}** to **{after.display_name}**, but as you "
                "are currently in superstar-prison, you do not have permission to do so."
            ),
            icon_url=utils.INFRACTION_ICONS["superstar"][0]
        )

        if not notified:
            log.warning("Failed to DM user about why they cannot change their nickname.")

    @Cog.listener()
    async def on_member_join(self, member: Member) -> None:
        """Reapply active superstar infractions for returning members."""
        active_superstarifies = await self.bot.api_client.get(
            "bot/infractions",
            params={
                "active": "true",
                "type": "superstar",
                "user__id": member.id
            }
        )

        if active_superstarifies:
            infraction = active_superstarifies[0]
            action = member.edit(
                nick=self.get_nick(infraction["id"], member.id),
                reason=f"Superstarified member tried to escape the prison: {infraction['id']}"
            )

            await self.reapply_infraction(infraction, action)

    @command(name="superstarify", aliases=("force_nick", "star"))
    async def superstarify(
        self,
        ctx: Context,
        member: Member,
        duration: utils.Expiry,
        reason: str = None
    ) -> None:
        """
        Temporarily force a random superstar name (like Taylor Swift) to be the user's nickname.

        A unit of time should be appended to the duration.
        Units (∗case-sensitive):
        \u2003`y` - years
        \u2003`m` - months∗
        \u2003`w` - weeks
        \u2003`d` - days
        \u2003`h` - hours
        \u2003`M` - minutes∗
        \u2003`s` - seconds

        Alternatively, an ISO 8601 timestamp can be provided for the duration.

        An optional reason can be provided. If no reason is given, the original name will be shown
        in a generated reason.
        """
        if await utils.has_active_infraction(ctx, member, "superstar"):
            return

        # Post the infraction to the API
        reason = reason or f"old nick: {member.display_name}"
        infraction = await utils.post_infraction(ctx, member, "superstar", reason, duration)
        id_ = infraction["id"]

        old_nick = member.display_name
        forced_nick = self.get_nick(id_, member.id)
        expiry_str = format_infraction(infraction["expires_at"])

        # Apply the infraction and schedule the expiration task.
        log.debug(f"Changing nickname of {member} to {forced_nick}.")
        self.mod_log.ignore(constants.Event.member_update, member.id)
        await member.edit(nick=forced_nick, reason=reason)
        self.schedule_task(ctx.bot.loop, id_, infraction)

        # Send a DM to the user to notify them of their new infraction.
        await utils.notify_infraction(
            user=member,
            infr_type="Superstarify",
            expires_at=expiry_str,
            icon_url=utils.INFRACTION_ICONS["superstar"][0],
            reason=f"Your nickname didn't comply with our [nickname policy]({NICKNAME_POLICY_URL})."
        )

        # Send an embed with the infraction information to the invoking context.
        log.trace(f"Sending superstar #{id_} embed.")
        embed = Embed(
            title="Congratulations!",
            colour=constants.Colours.soft_orange,
            description=(
                f"Your previous nickname, **{old_nick}**, "
                f"was so bad that we have decided to change it. "
                f"Your new nickname will be **{forced_nick}**.\n\n"
                f"You will be unable to change your nickname until **{expiry_str}**.\n\n"
                "If you're confused by this, please read our "
                f"[official nickname policy]({NICKNAME_POLICY_URL})."
            )
        )
        await ctx.send(embed=embed)

        # Log to the mod log channel.
<<<<<<< HEAD
        user_plain = f" (`{member}`)" if not isinstance(member, ProxyUser) else ""
=======
        log.trace(f"Sending apply mod log for superstar #{id_}.")
>>>>>>> 1992cb24
        await self.mod_log.send_log_message(
            icon_url=utils.INFRACTION_ICONS["superstar"][0],
            colour=Colour.gold(),
            title="Member achieved superstardom",
            thumbnail=member.avatar_url_as(static_format="png"),
            text=textwrap.dedent(f"""
                Member: {member.mention}{user_plain}
                Actor:Actor: {ctx.message.author}
                Reason: {reason}
                Expires: {expiry_str}
                Old nickname: `{old_nick}`
                New nickname: `{forced_nick}`
            """),
            footer=f"ID {id_}"
        )

    @command(name="unsuperstarify", aliases=("release_nick", "unstar"))
    async def unsuperstarify(self, ctx: Context, member: Member) -> None:
        """Remove the superstarify infraction and allow the user to change their nickname."""
        await self.pardon_infraction(ctx, "superstar", member)

    async def _pardon_action(self, infraction: utils.Infraction) -> t.Optional[t.Dict[str, str]]:
        """Pardon a superstar infraction and return a log dict."""
        if infraction["type"] != "superstar":
            return

        guild = self.bot.get_guild(constants.Guild.id)
        user = guild.get_member(infraction["user"])

        # Don't bother sending a notification if the user left the guild.
        if not user:
            log.debug(
                "User left the guild and therefore won't be notified about superstar "
                f"{infraction['id']} pardon."
            )
            return {}

        # DM the user about the expiration.
        notified = await utils.notify_pardon(
            user=user,
            title="You are no longer superstarified",
            content="You may now change your nickname on the server.",
            icon_url=utils.INFRACTION_ICONS["superstar"][1]
        )

        return {
            "Member": f"{user.mention}(`{user}`)",
            "DM": "Sent" if notified else "**Failed**"
        }

    @staticmethod
    def get_nick(infraction_id: int, member_id: int) -> str:
        """Randomly select a nickname from the Superstarify nickname list."""
        log.trace(f"Choosing a random nickname for superstar #{infraction_id}.")

        rng = random.Random(str(infraction_id) + str(member_id))
        return rng.choice(STAR_NAMES)

    # This cannot be static (must have a __func__ attribute).
    def cog_check(self, ctx: Context) -> bool:
        """Only allow moderators to invoke the commands in this cog."""
        return with_role_check(ctx, *constants.MODERATION_ROLES)<|MERGE_RESOLUTION|>--- conflicted
+++ resolved
@@ -172,11 +172,8 @@
         await ctx.send(embed=embed)
 
         # Log to the mod log channel.
-<<<<<<< HEAD
+        log.trace(f"Sending apply mod log for superstar #{id_}.")
         user_plain = f" (`{member}`)" if not isinstance(member, ProxyUser) else ""
-=======
-        log.trace(f"Sending apply mod log for superstar #{id_}.")
->>>>>>> 1992cb24
         await self.mod_log.send_log_message(
             icon_url=utils.INFRACTION_ICONS["superstar"][0],
             colour=Colour.gold(),
