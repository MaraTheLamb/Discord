--- conflicted
+++ resolved
@@ -252,18 +252,10 @@
                 return True
 
             elif right_reaction and user_.id != ctx.bot.user.id:
-<<<<<<< HEAD
+
                 ctx.bot.loop.create_task(reaction_.message.remove_reaction(reaction_.emoji, user_))
                 log.debug(f"Got reaction: {reaction_.emoji} from non-whitelisted user, reaction deleted")
                 return False
-=======
-                ctx.bot.loop.create_task(
-                    reaction_.message.remove_reaction(
-                        reaction_.emoji, user_
-                    )
-                )
-                log.debug(f"Got reaction: {reaction_.emoji} from non-whitelisted user, reaction deleted")
->>>>>>> ee9bc28c
 
         paginator = cls(prefix=prefix, suffix=suffix, max_size=max_size, max_lines=max_lines,
                         scale_to_size=scale_to_size)
