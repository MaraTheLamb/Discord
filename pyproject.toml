[tool.poetry]
name = "bot"
version = "1.0.0"
description = "The community bot for the Python Discord community."
authors = ["Python Discord <info@pythondiscord.com>"]
license = "MIT"

[tool.poetry.dependencies]
python = "3.10.*"

# See https://bot-core.pythondiscord.com/ for docs.
bot-core = { url = "https://github.com/python-discord/bot-core/archive/refs/tags/v8.2.1.zip", extras = ["async-rediscache"] }
redis = "4.3.4"
fakeredis = { version = "1.9.3", extras = ["lua"] }

aiohttp = "3.8.3"
arrow = "1.2.3"
beautifulsoup4 = "4.11.1"
colorama = { version = "0.4.5", markers = "sys_platform == 'win32'" }
coloredlogs = "15.0.1"
deepdiff = "5.8.1"
emoji = "2.1.0"
feedparser = "6.0.10"
lxml = "4.9.1"

# Must be kept on this version unless doc command output is fixed
# See https://github.com/python-discord/bot/pull/2156
markdownify = "0.6.1"
<<<<<<< HEAD
more_itertools = "8.13.0"
pydantic = "1.10.2"
=======

more-itertools = "8.14.0"
>>>>>>> bf54dba4
python-dateutil = "2.8.2"
python-frontmatter = "1.0.0"
pyyaml = "6.0"
rapidfuzz = "2.11.1"
regex = "2022.9.13"
sentry-sdk = "1.9.10"
statsd = "3.3.0"
tldextract = "3.4.0"

[tool.poetry.dev-dependencies]
coverage = "6.5.0"
flake8 = "5.0.4"
flake8-annotations = "2.9.1"
flake8-bugbear = "22.9.23"
flake8-docstrings = "1.6.0"
flake8-string-format = "0.3.0"
flake8-tidy-imports = "4.8.0"
flake8-todo = "0.7"
flake8-isort = "5.0.0"
pep8-naming = "0.13.2"
pre-commit = "2.20.0"
pip-licenses = "3.5.4"
pytest = "7.1.3"
pytest-cov = "4.0.0"
python-dotenv = "0.21.0"
pytest-xdist = "2.5.0"
pytest-subtests = "0.8.0"
taskipy = "1.10.3"


[build-system]
requires = ["poetry-core>=1.0.0"]
build-backend = "poetry.core.masonry.api"

[tool.taskipy.tasks]
start = "python -m bot"
lint = "pre-commit run --all-files"
precommit = "pre-commit install"
build = "docker build -t ghcr.io/python-discord/bot:latest -f Dockerfile ."
push = "docker push ghcr.io/python-discord/bot:latest"
test-nocov = "pytest -n auto"
test = "pytest -n auto --cov-report= --cov --ff"
retest = "pytest -n auto --cov-report= --cov --lf"
html = "coverage html"
report = "coverage report"
isort = "isort ."

[tool.coverage.run]
branch = true
source_pkgs = ["bot"]
source = ["tests"]

[tool.isort]
multi_line_output = 6
order_by_type = false
case_sensitive = true
combine_as_imports = true
line_length = 120
atomic = true

[tool.pytest.ini_options]
# We don't use nose style tests so disable them in pytest.
# This stops pytest from running functions named `setup` in test files.
# See https://github.com/python-discord/bot/pull/2229#issuecomment-1204436420
addopts = "-p no:nose"<|MERGE_RESOLUTION|>--- conflicted
+++ resolved
@@ -26,13 +26,8 @@
 # Must be kept on this version unless doc command output is fixed
 # See https://github.com/python-discord/bot/pull/2156
 markdownify = "0.6.1"
-<<<<<<< HEAD
-more_itertools = "8.13.0"
+more_itertools = "8.14.0"
 pydantic = "1.10.2"
-=======
-
-more-itertools = "8.14.0"
->>>>>>> bf54dba4
 python-dateutil = "2.8.2"
 python-frontmatter = "1.0.0"
 pyyaml = "6.0"
